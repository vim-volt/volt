package plugconf

import (
	"bytes"
	"encoding/json"
	"fmt"
	"io/ioutil"
	"path"
	"path/filepath"
	"regexp"
	"sort"
	"strings"

	"github.com/pkg/errors"

	multierror "github.com/hashicorp/go-multierror"
	"github.com/vim-volt/volt/httputil"
	"github.com/vim-volt/volt/lockjson"
	"github.com/vim-volt/volt/pathutil"

	"github.com/haya14busa/go-vimlparser"
	"github.com/haya14busa/go-vimlparser/ast"
	"github.com/haya14busa/go-vimlparser/token"
)

type loadOnType string

// TODO: make this uint
const (
	loadOnStart    loadOnType = "(loadOnStart)"
	loadOnFileType            = "FileType"
	loadOnExcmd               = "(loadOnExcmd)"
)

const (
	// TODO: Check duplicate variable for excmdLoadPlugin
	excmdLoadPlugin   = "s:__volt_excmd_load_plugin"
	lazyLoadExcmdFunc = "s:__volt_lazy_load_excmd"
	completeFunc      = "s:__volt_complete"
)

func isProhibitedFuncName(name string) bool {
	return name == lazyLoadExcmdFunc ||
		name == completeFunc
}

// ParsedInfo represents parsed info of plugconf.
type ParsedInfo struct {
	reposID        int
	reposPath      pathutil.ReposPath
	functions      []string
	onLoadPreFunc  string
	onLoadPostFunc string
	loadOnFunc     string
	loadOn         loadOnType
	loadOnArg      string
	dependsFunc    string
	depends        pathutil.ReposPathList
}

// ConvertConfigToOnLoadPreFunc converts s:config() function name to
// s:on_load_pre() (see 'volt migrate plugconf/config-func' function).
// If no s:config() function is found, returns false.
// If found, returns true.
func (pi *ParsedInfo) ConvertConfigToOnLoadPreFunc() bool {
	newStr := rxFuncName.ReplaceAllString(pi.onLoadPreFunc, "${1}on_load_pre")
	if pi.onLoadPreFunc != newStr {
		return false
	}
	pi.onLoadPreFunc = newStr
	return true
}

// GeneratePlugconf generates a plugconf file placed at
// "$VOLTPATH/plugconf/{repos}.vim".
func (pi *ParsedInfo) GeneratePlugconf() ([]byte, error) {
	// Merge result and return it
	var buf bytes.Buffer

	// modeline
	buf.WriteString("\" vim:et:sw=2:ts=2\n\n")

	// s:on_load_pre()
	if pi.onLoadPreFunc != "" {
		buf.WriteString(pi.onLoadPreFunc)
	} else {
		buf.WriteString(skeletonPlugconfOnLoadPre)
	}
	buf.WriteString("\n\n")

	// s:on_load_post()
	if pi.onLoadPostFunc != "" {
		buf.WriteString(pi.onLoadPostFunc)
	} else {
		buf.WriteString(skeletonPlugconfOnLoadPost)
	}
	buf.WriteString("\n\n")

	// s:loaded_on()
	if pi.loadOnFunc != "" {
		buf.WriteString(pi.loadOnFunc)
	} else {
		buf.WriteString(skeletonPlugconfLoadOn)
	}
	buf.WriteString("\n\n")

	// s:depends()
	if pi.dependsFunc != "" {
		buf.WriteString(pi.dependsFunc)
	} else {
		buf.WriteString(skeletonPlugconfDepends)
	}

	for _, f := range pi.functions {
		buf.WriteString("\n\n")
		buf.WriteString(f)
	}

	return buf.Bytes(), nil
}

// ParseError does not provide Error() because I don't want let it pretend like
// error type. Receivers of a value of this type must decide how to handle.
type ParseError struct {
	path  string
	merr  *multierror.Error
	mwarn *multierror.Error
}

func newParseError(path string) *ParseError {
	var e ParseError
	e.path = path
	e.merr = newParseErrorMultiError("parse errors in ", path)
	e.mwarn = newParseErrorMultiError("parse warnings in ", path)
	return &e
}

func newParseErrorMultiError(prefix, path string) *multierror.Error {
	return &multierror.Error{
		Errors: make([]error, 0, 8),
		ErrorFormat: func(errs []error) string {
			var buf bytes.Buffer
			buf.WriteString(prefix)
			buf.WriteString(path)
			buf.WriteString(":")
			for _, e := range errs {
				buf.WriteString("\n* ")
				buf.WriteString(e.Error())
			}
			return buf.String()
		},
	}
}

// HasErrsOrWarns returns true when 1 or more errors or warnings.
func (e *ParseError) HasErrsOrWarns() bool {
	return e != nil && (e.merr.ErrorOrNil() != nil || e.mwarn.ErrorOrNil() != nil)
}

// HasErrs returns true when 1 or more errors.
func (e *ParseError) HasErrs() bool {
	return e != nil && e.merr.ErrorOrNil() != nil
}

// HasWarns returns true when 1 or more warnings.
func (e *ParseError) HasWarns() bool {
	return e != nil && e.mwarn.ErrorOrNil() != nil
}

// Errors returns multierror.Error of errors.
func (e *ParseError) Errors() *multierror.Error {
	if e == nil {
		return nil
	}
	return e.mwarn
}

// ErrorsAndWarns returns multierror.Error which errors and warnings are mixed in.
func (e *ParseError) ErrorsAndWarns() *multierror.Error {
	if e == nil {
		return nil
	}
	var result *multierror.Error
	if e.merr.ErrorOrNil() != nil {
		result = multierror.Append(result, e.merr.Errors...)
	}
	if e.mwarn.ErrorOrNil() != nil {
		result = multierror.Append(result, e.mwarn.Errors...)
	}
	return result
}

func (e *ParseError) merge(e2 *ParseError) {
	if e == nil || e2 == nil {
		return
	}
	if e2.merr.ErrorOrNil() != nil {
		e.merr = multierror.Append(e.merr, e2.merr.Errors...)
	}
	if e2.mwarn.ErrorOrNil() != nil {
		e.mwarn = multierror.Append(e.mwarn, e2.mwarn.Errors...)
	}
}

// MultiParseError holds multiple ParseError.
type MultiParseError []ParseError

// HasErrs returns true when any of holding ParseError.HasErrs() returns true.
func (errs MultiParseError) HasErrs() bool {
	for _, e := range errs {
		if e.HasErrs() {
			return true
		}
	}
	return false
}

// HasWarns returns true when any of holding ParseError.HasWarns() returns true.
func (errs MultiParseError) HasWarns() bool {
	for _, e := range errs {
		if e.HasWarns() {
			return true
		}
	}
	return false
}

// Errors returns all errors in holding ParseError.
func (errs MultiParseError) Errors() *multierror.Error {
	return errs.concatErrors(false)
}

// Warns returns all warnings in holding ParseError.
func (errs MultiParseError) Warns() *multierror.Error {
	return errs.concatErrors(true)
}

func (errs MultiParseError) concatErrors(showWarns bool) *multierror.Error {
	result := &multierror.Error{
		Errors: make([]error, 0, len(errs)),
		ErrorFormat: func(errs []error) string {
			var buf bytes.Buffer
			for _, e := range errs {
				buf.WriteString(e.Error())
				buf.WriteString("\n")
			}
			return buf.String()
		},
	}
	for _, e := range errs {
		merr := e.merr
		if showWarns {
			merr = e.mwarn
		}
		if merr.ErrorOrNil() != nil {
			// Call merr.Error() to apply error format func
			result = multierror.Append(result, errors.New(merr.Error()))
		}
	}
	return result
}

// ErrorsAndWarns returns errors and warnings in holding ParseError.
func (errs MultiParseError) ErrorsAndWarns() *multierror.Error {
	var result *multierror.Error
	for _, e := range errs {
		merr := e.ErrorsAndWarns()
		if merr.ErrorOrNil() != nil {
			result = multierror.Append(result, merr.Errors...)
		}
	}
	return result
}

// ParsePlugconfFile parses plugconf and returns parsed info and parse error and
// warnings.
// path is a filepath of plugconf.
// reposID is an ID of unsigned integer which identifies one plugconf.
// reposPath is an pathutil.ReposPath of plugconf.
func ParsePlugconfFile(path string, reposID int, reposPath pathutil.ReposPath) (result *ParsedInfo, parseErr *ParseError) {
	// this function always returns non-nil parseErr
	// (which may have empty errors / warns)
	parseErr = new(ParseError)

	content, err := ioutil.ReadFile(path)
	if err != nil {
		err = multierror.Append(nil, err)
		return
	}
	file, err := vimlparser.ParseFile(bytes.NewReader(content), path, nil)
	if err != nil {
		err = multierror.Append(nil, err)
		return
	}
	result, parseErr = ParsePlugconf(file, content, path)
	if result != nil {
		result.reposID = reposID
		result.reposPath = reposPath
	}
	return
}

// ParsePlugconf always returns non-nil parseErr
// (which may have empty errors / warns)
func ParsePlugconf(file *ast.File, src []byte, path string) (*ParsedInfo, *ParseError) {
	var loadOn = loadOnStart
	var loadOnArg string
	var loadOnFunc string
	var onLoadPreFunc string
	var onLoadPostFunc string
	var functions []string
	var dependsFunc string
	var depends pathutil.ReposPathList

	parseErr := newParseError(path)

	// Inspect nodes and get above values from plugconf script
	ast.Inspect(file, func(node ast.Node) bool {
		// Cast to function node (return if it's not a function node)
		fn, ok := node.(*ast.Function)
		if !ok {
			return true
		}

		// Get function name
		ident, ok := fn.Name.(*ast.Ident)
		if !ok {
			return true
		}

		switch {
		case ident.Name == "s:loaded_on":
			if loadOnFunc != "" {
				parseErr.merr = multierror.Append(parseErr.merr,
					errors.New("duplicate s:loaded_on()"))
				return true
			}
			if !isEmptyFunc(fn) {
				loadOnFunc = string(extractBody(fn, src))
				var err error
				loadOn, loadOnArg, err = inspectReturnValue(fn)
				if err != nil {
					parseErr.merr = multierror.Append(parseErr.merr, err)
				}
			}
		case ident.Name == "s:config":
			if onLoadPreFunc != "" {
				parseErr.merr = multierror.Append(parseErr.merr,
					errors.New("duplicate s:on_load_pre() and s:config()"))
				return true
			}
			parseErr.mwarn = multierror.Append(parseErr.mwarn,
				errors.New("s:config() is deprecated. "+
					"please use s:on_load_pre() instead, or run "+
					"\"volt migrate plugconf/config-func\" to rewrite existing plugconf files"))
			if !isEmptyFunc(fn) {
				onLoadPreFunc = string(extractBody(fn, src))
				onLoadPreFunc = rxFuncName.ReplaceAllString(
					onLoadPreFunc, "${1}on_load_pre",
				)
			}
		case ident.Name == "s:on_load_pre":
			if onLoadPreFunc != "" {
				parseErr.merr = multierror.Append(parseErr.merr,
					errors.New("duplicate s:on_load_pre() and s:config()"))
				return true
			}
			if !isEmptyFunc(fn) {
				onLoadPreFunc = string(extractBody(fn, src))
			}
		case ident.Name == "s:on_load_post":
			if onLoadPostFunc != "" {
				parseErr.merr = multierror.Append(parseErr.merr,
					errors.New("duplicate s:on_load_post()"))
				return true
			}
			if !isEmptyFunc(fn) {
				onLoadPostFunc = string(extractBody(fn, src))
			}
		case ident.Name == "s:depends":
			if dependsFunc != "" {
				parseErr.merr = multierror.Append(parseErr.merr,
					errors.New("duplicate s:depends()"))
				return true
			}
			if !isEmptyFunc(fn) {
				dependsFunc = string(extractBody(fn, src))
				var err error
				depends, err = getDependencies(fn)
				if err != nil {
					parseErr.merr = multierror.Append(parseErr.merr, err)
				}
			}
		case isProhibitedFuncName(ident.Name):
			parseErr.merr = multierror.Append(parseErr.merr,
				errors.Errorf(
					"'%s' is prohibited function name. please use other function name", ident.Name))
		default:
			functions = append(functions, string(extractBody(fn, src)))
		}

		return true
	})

	if parseErr.HasErrs() {
		return nil, parseErr
	}

	return &ParsedInfo{
		functions:      functions,
		onLoadPreFunc:  onLoadPreFunc,
		onLoadPostFunc: onLoadPostFunc,
		loadOnFunc:     loadOnFunc,
		loadOn:         loadOn,
		loadOnArg:      loadOnArg,
		dependsFunc:    dependsFunc,
		depends:        depends,
	}, parseErr
}

// Inspect return value of s:loaded_on() function in plugconf
func inspectReturnValue(fn *ast.Function) (loadOnType, string, error) {
	var loadOn loadOnType
	var loadOnArg string
	var err error
	ast.Inspect(fn, func(node ast.Node) bool {
		// Cast to return node (return if it's not a return node)
		ret, ok := node.(*ast.Return)
		if !ok {
			return true
		}

		// Parse the argument of :return
		rhs, ok := ret.Result.(*ast.BasicLit)
		if ok && rhs.Kind == token.STRING {
			value := rhs.Value[1 : len(rhs.Value)-1]
			if value == "start" {
				loadOn = loadOnStart
			} else if strings.HasPrefix(value, "filetype=") {
				loadOn = loadOnFileType
				loadOnArg = strings.TrimPrefix(value, "filetype=")
			} else if strings.HasPrefix(value, "excmd=") {
				loadOn = loadOnExcmd
				loadOnArg = strings.TrimPrefix(value, "excmd=")
			} else {
				err = errors.New("Invalid rhs of ':return': " + rhs.Value)
			}
		}

		return true
	})
	if string(loadOn) == "" {
		return "", "", errors.New("can't detect return value of s:loaded_on()")
	}
	return loadOn, loadOnArg, err
}

// Returns true if fn.Body is empty or has only comment nodes
func isEmptyFunc(fn *ast.Function) bool {
	for i := range fn.Body {
		empty := true
		ast.Inspect(fn.Body[i], func(node ast.Node) bool {
			if _, ok := node.(*ast.Comment); ok {
				return true
			}
			empty = false
			return false
		})
		if !empty {
			return false
		}
	}
	return true
}

func extractBody(fn *ast.Function, src []byte) []byte {
	pos := fn.Pos()

	endpos := fn.EndFunction.Pos()
	endfunc := fn.EndFunction.ExArg
	cmdlen := endfunc.Argpos.Offset - endfunc.Cmdpos.Offset
	endpos.Offset += cmdlen

	return src[pos.Offset:endpos.Offset]
}

func getDependencies(fn *ast.Function) (pathutil.ReposPathList, error) {
	var deps pathutil.ReposPathList
	var parseErr error

	ast.Inspect(fn, func(node ast.Node) bool {
		// Cast to return node (return if it's not a return node)
		ret, ok := node.(*ast.Return)
		if !ok {
			return true
		}
		if list, ok := ret.Result.(*ast.List); ok {
			for i := range list.Values {
				if str, ok := list.Values[i].(*ast.BasicLit); ok {
					if deps == nil {
						deps = make(pathutil.ReposPathList, 0, len(list.Values))
					}
					if str.Kind == token.STRING {
						reposPath, err := pathutil.NormalizeRepos(str.Value[1 : len(str.Value)-1])
						if err != nil {
							parseErr = err
							return false
						}
						deps = append(deps, reposPath)
					}
				}
			}
		}
		return true
	})

	return deps, parseErr
}

// rxFuncName is a pattern which matches to function name.
// Note that $2 is a function name.
// $1 is a string before a function name.
var rxFuncName = regexp.MustCompile(`\A(fu\w+!?\s+s:)(\w+)`)

func convertToDecodableFunc(funcBody string, reposPath pathutil.ReposPath, reposID int) string {
	// Change function name (e.g. s:loaded_on() -> s:loaded_on_1())
	funcBody = rxFuncName.ReplaceAllString(funcBody, fmt.Sprintf("${1}${2}_%d", reposID))
	// Add repos path as comment
	funcBody = "\" " + reposPath.String() + "\n" + funcBody
	return funcBody
}

type reposDepTree struct {
	// The nodes' dependTo are nil. These repos's ranks are always 0.
	leaves []reposDepNode
}

type reposDepNode struct {
	repos      *lockjson.Repos
	dependTo   []reposDepNode
	dependedBy []reposDepNode
}

// ParseMultiPlugconf parses plugconfs of given reposList.
func ParseMultiPlugconf(reposList []lockjson.Repos) (*MultiParsedInfo, MultiParseError) {
	plugconfMap, parseErr := parsePlugconfAsMap(reposList)
	if parseErr.HasErrs() {
		return nil, parseErr
	}
	sortByDepends(reposList, plugconfMap)
	return &MultiParsedInfo{
		plugconfMap: plugconfMap,
		reposList:   reposList,
	}, parseErr
}

type parsedInfoMap map[pathutil.ReposPath]*ParsedInfo

// MultiParsedInfo holds multiple ParsedInfo.
// This value is generated by ParseMultiPlugconf.
type MultiParsedInfo struct {
	plugconfMap parsedInfoMap
	reposList   []lockjson.Repos
}

// GenerateBundlePlugconf generates bundled plugconf content.
// Generated content does not include s:loaded_on() function.
// vimrcPath and gvimrcPath are fullpath of vimrc and gvimrc.
// They become an empty string when each path does not exist.
func (mp *MultiParsedInfo) GenerateBundlePlugconf(vimrcPath, gvimrcPath string) ([]byte, error) {
	functions := make([]string, 0, 64)
	loadCmds := make([]string, 0, len(mp.reposList))
	lazyExcmd := make(map[string]string, len(mp.reposList))

	for _, repos := range mp.reposList {
		p, hasPlugconf := mp.plugconfMap[repos.Path]
		// :packadd <repos>
		optName := filepath.Base(repos.Path.EncodeToPlugDirName())
		packadd := fmt.Sprintf("packadd %s", optName)

		// s:on_load_pre(), invoked command, s:on_load_post()
		var invokedCmd string
		if hasPlugconf {
			cmds := make([]string, 0, 3)
			if p.onLoadPreFunc != "" {
				functions = append(functions, convertToDecodableFunc(p.onLoadPreFunc, p.reposPath, p.reposID))
				cmds = append(cmds, fmt.Sprintf("call s:on_load_pre_%d()", p.reposID))
			}
			cmds = append(cmds, packadd)
			if p.onLoadPostFunc != "" {
				functions = append(functions, convertToDecodableFunc(p.onLoadPostFunc, p.reposPath, p.reposID))
				cmds = append(cmds, fmt.Sprintf("call s:on_load_post_%d()", p.reposID))
			}
			invokedCmd = strings.Join(cmds, " | ")
		} else {
			invokedCmd = packadd
		}

		// Bootstrap statements
		switch {
		case !hasPlugconf || p.loadOn == loadOnStart:
			loadCmds = append(loadCmds, "  "+invokedCmd)
		case p.loadOn == loadOnFileType:
			loadCmds = append(loadCmds,
				fmt.Sprintf("  autocmd %s %s %s", string(p.loadOn), p.loadOnArg, invokedCmd))
		case p.loadOn == loadOnExcmd:
			// Define dummy Ex commands
			for _, excmd := range strings.Split(p.loadOnArg, ",") {
				lazyExcmd[excmd] = invokedCmd
				loadCmds = append(loadCmds,
					fmt.Sprintf("  command -complete=customlist,%[1]s -bang -bar -range -nargs=* %[3]s call %[2]s('%[3]s', <q-args>, expand('<bang>'), expand('<line1>'), expand('<line2>'))", completeFunc, lazyLoadExcmdFunc, excmd))
			}
		}

		// User defined functions in plugconf
		if hasPlugconf {
			functions = append(functions, p.functions...)
		}
	}

	var buf bytes.Buffer
	buf.WriteString(`if exists('g:loaded_volt_system_bundled_plugconf')
  finish
endif
let g:loaded_volt_system_bundled_plugconf = 1`)
	if len(functions) > 0 {
		buf.WriteString("\n\n")
		buf.WriteString(strings.Join(functions, "\n\n"))
	}
	if len(lazyExcmd) > 0 {
		lazyExcmdJSON, err := json.Marshal(lazyExcmd)
		if err != nil {
			return nil, err
		}
		// * dein#autoload#_on_cmd()
		//   https://github.com/Shougo/dein.vim/blob/2adba7655b23f2fc1ddcd35e15d380c5069a3712/autoload/dein/autoload.vim#L157-L175
		// * dein#autoload#_dummy_complete()
		//   https://github.com/Shougo/dein.vim/blob/2adba7655b23f2fc1ddcd35e15d380c5069a3712/autoload/dein/autoload.vim#L216-L232
		buf.WriteString(`

let ` + excmdLoadPlugin + ` = ` + string(lazyExcmdJSON) + `

function ` + lazyLoadExcmdFunc + `(command, args, bang, line1, line2) abort
  if exists(':' . a:command) is# 2
    execute 'delcommand' a:command
  endif
  execute get(` + excmdLoadPlugin + `, a:command, '')
  if exists(':' . a:command) isnot# 2
    echohl ErrorMsg
    echomsg printf('[volt] Lazy loading of Ex command ''%s'' failed: ''%s'' is not found', a:command, a:command)
    echohl None
    return
  endif
  let range = (a:line1 is# a:line2) ? '' :
        \ (a:line1 is# line("'<") && a:line2 is# line("'>")) ?
        \ "'<,'>" : a:line1 . ',' . a:line2
  try
    execute range . a:command . a:bang a:args
  catch /^Vim\%((\a\+)\)\=:E481/
    " E481: No range allowed
    execute a:command . a:bang a:args
  endtry
endfunction

function ` + completeFunc + `(arglead, cmdline, cursorpos) abort
  let command = matchstr(a:cmdline, '\h\w*')
  if exists(':' . command) is# 2
    execute 'delcommand' command
  endif
  execute get(` + excmdLoadPlugin + `, command, '')
  if exists(':' . command) is# 2
    call feedkeys("\<C-d>", 'n')
  endif
  return [a:arglead]
endfunction
`)
	}
	if len(loadCmds) > 0 {
		buf.WriteString("\n\n")
		buf.WriteString(`augroup volt-bundled-plugconf
  autocmd!
`)
		buf.WriteString(strings.Join(loadCmds, "\n"))
		buf.WriteString("\naugroup END")
	}

	if vimrcPath != "" || gvimrcPath != "" {
		buf.WriteString("\n")
		if vimrcPath != "" {
			buf.WriteString("\n")
			vimrcPath = strings.Replace(vimrcPath, "'", "''", -1)
			buf.WriteString("let $MYVIMRC = '" + vimrcPath + "'")
		}
		if gvimrcPath != "" {
			buf.WriteString("\n")
			gvimrcPath = strings.Replace(gvimrcPath, "'", "''", -1)
			buf.WriteString("let $MYGVIMRC = '" + gvimrcPath + "'")
		}
	}

	return buf.Bytes(), nil
}

// Each iterates each repository by given func.
func (mp *MultiParsedInfo) Each(f func(pathutil.ReposPath, *ParsedInfo)) {
	for reposPath, info := range mp.plugconfMap {
		f(reposPath, info)
	}
}

// RdepsOf returns depended (required) plugins of reposPath.
// reposList is used to calculate dependency of reposPath.
func RdepsOf(reposPath pathutil.ReposPath, reposList []lockjson.Repos) (pathutil.ReposPathList, error) {
	plugconfMap, parseErr := parsePlugconfAsMap(reposList)
	if parseErr.HasErrs() {
		return nil, parseErr.ErrorsAndWarns()
	}
	_, _, rdepsMap := getDepMaps(reposList, plugconfMap)
	rdeps := rdepsMap[reposPath]
	if rdeps == nil {
		rdeps = make(pathutil.ReposPathList, 0)
	}
	return rdeps, nil
}

// Parse plugconf of reposList and return parsed plugconf info as map
func parsePlugconfAsMap(reposList []lockjson.Repos) (map[pathutil.ReposPath]*ParsedInfo, MultiParseError) {
	parseErrAll := make(MultiParseError, 0, len(reposList))
	plugconfMap := make(parsedInfoMap, len(reposList))
	reposID := 1
	for _, repos := range reposList {
		path := repos.Path.Plugconf()
		if !pathutil.Exists(path) {
			continue
		}
		result, parseErr := ParsePlugconfFile(path, reposID, repos.Path)
		if parseErr.HasErrsOrWarns() {
			parseErrAll = append(parseErrAll, *parseErr)
		}
		if result != nil {
			plugconfMap[repos.Path] = result
			reposID++
		}
	}
	return plugconfMap, parseErrAll
}

// Move the plugins which was depended to previous plugin which depends to them.
// reposList is sorted in-place.
func sortByDepends(reposList []lockjson.Repos, plugconfMap map[pathutil.ReposPath]*ParsedInfo) {
	reposMap, depsMap, rdepsMap := getDepMaps(reposList, plugconfMap)
	rank := make(map[pathutil.ReposPath]int, len(reposList))
	for i := range reposList {
		if _, exists := rank[reposList[i].Path]; !exists {
			tree := makeDepTree(reposList[i].Path, reposMap, depsMap, rdepsMap)
			for i := range tree.leaves {
				makeRank(rank, &tree.leaves[i], 0)
			}
		}
	}
	sort.Slice(reposList, func(i, j int) bool {
		return rank[reposList[i].Path] < rank[reposList[j].Path]
	})
}

func getDepMaps(reposList []lockjson.Repos, plugconfMap map[pathutil.ReposPath]*ParsedInfo) (map[pathutil.ReposPath]*lockjson.Repos, map[pathutil.ReposPath]pathutil.ReposPathList, map[pathutil.ReposPath]pathutil.ReposPathList) {
	reposMap := make(map[pathutil.ReposPath]*lockjson.Repos, len(reposList))
	depsMap := make(map[pathutil.ReposPath]pathutil.ReposPathList, len(reposList))
	rdepsMap := make(map[pathutil.ReposPath]pathutil.ReposPathList, len(reposList))
	for i := range reposList {
		reposPath := reposList[i].Path
		reposMap[reposPath] = &reposList[i]
		if p, exists := plugconfMap[reposPath]; exists {
			depsMap[reposPath] = p.depends
			for _, dep := range p.depends {
				rdepsMap[dep] = append(rdepsMap[dep], reposPath)
			}
		}
	}
	return reposMap, depsMap, rdepsMap
}

func makeDepTree(reposPath pathutil.ReposPath, reposMap map[pathutil.ReposPath]*lockjson.Repos, depsMap map[pathutil.ReposPath]pathutil.ReposPathList, rdepsMap map[pathutil.ReposPath]pathutil.ReposPathList) *reposDepTree {
	visitedNodes := make(map[pathutil.ReposPath]*reposDepNode, len(reposMap))
	node := makeNodes(reposPath, reposMap, depsMap, rdepsMap, visitedNodes)
	leaves := make([]reposDepNode, 0, 10)
	visitedMarks := make(map[pathutil.ReposPath]bool, 10)
	visitNode(node, func(n *reposDepNode) {
		if len(n.dependTo) == 0 {
			leaves = append(leaves, *n)
		}
	}, visitedMarks)
	return &reposDepTree{leaves: leaves}
}

func makeNodes(reposPath pathutil.ReposPath, reposMap map[pathutil.ReposPath]*lockjson.Repos, depsMap map[pathutil.ReposPath]pathutil.ReposPathList, rdepsMap map[pathutil.ReposPath]pathutil.ReposPathList, visited map[pathutil.ReposPath]*reposDepNode) *reposDepNode {
	if node, exists := visited[reposPath]; exists {
		return node
	}
	node := &reposDepNode{repos: reposMap[reposPath]}
	visited[reposPath] = node
	for i := range depsMap[reposPath] {
		dep := makeNodes(depsMap[reposPath][i], reposMap, depsMap, rdepsMap, visited)
		node.dependTo = append(node.dependTo, *dep)
	}
	for i := range rdepsMap[reposPath] {
		rdep := makeNodes(rdepsMap[reposPath][i], reposMap, depsMap, rdepsMap, visited)
		node.dependedBy = append(node.dependedBy, *rdep)
	}
	return node
}

func visitNode(node *reposDepNode, callback func(*reposDepNode), visited map[pathutil.ReposPath]bool) {
	if node == nil || node.repos == nil || visited[node.repos.Path] {
		return
	}
	visited[node.repos.Path] = true
	callback(node)
	for i := range node.dependTo {
		visitNode(&node.dependTo[i], callback, visited)
	}
	for i := range node.dependedBy {
		visitNode(&node.dependedBy[i], callback, visited)
	}
}

func makeRank(rank map[pathutil.ReposPath]int, node *reposDepNode, value int) {
	rank[node.repos.Path] = value
	for i := range node.dependedBy {
		makeRank(rank, &node.dependedBy[i], value+1)
	}
}

// Template is a content of plugconf template.
type Template struct {
	template []byte
}

// FetchPlugconfTemplate fetches reposPath's plugconf from vim-volt/plugconf-templates
// repository.
// Fetched URL: https://raw.githubusercontent.com/vim-volt/plugconf-templates/master/templates/{reposPath}.vim
func FetchPlugconfTemplate(reposPath pathutil.ReposPath) (*Template, error) {
	url := path.Join("https://raw.githubusercontent.com/vim-volt/plugconf-templates/master/templates", reposPath.String()+".vim")
	content, err := httputil.GetContent(url)
	if err != nil {
		return nil, err
	}
	return &Template{content}, nil
}

const skeletonPlugconfOnLoadPre = `" Plugin configuration like the code written in vimrc.
" This configuration is executed *before* a plugin is loaded.
function! s:on_load_pre()
endfunction`

const skeletonPlugconfOnLoadPost = `" Plugin configuration like the code written in vimrc.
" This configuration is executed *after* a plugin is loaded.
function! s:on_load_post()
endfunction`

const skeletonPlugconfLoadOn = `" This function determines when a plugin is loaded.
"
" Possible values are:
" * 'start' (a plugin will be loaded at VimEnter event)
" * 'filetype=<filetypes>' (a plugin will be loaded at FileType event)
" * 'excmd=<excmds>' (a plugin will be loaded at CmdUndefined event)
" <filetypes> and <excmds> can be multiple values separated by comma.
"
" This function must contain 'return "<str>"' code.
" (the argument of :return must be string literal)
function! s:loaded_on()
  return 'start'
endfunction`

<<<<<<< HEAD
const skeletonPlugconfDepends = `" Dependencies of this plugin.
" The specified dependencies are loaded after this plugin is loaded.
"
" This function must contain 'return [<repos>, ...]' code.
" (the argument of :return must be list literal, and the elements are string)
" e.g. return ['github.com/tyru/open-browser.vim']
function! s:depends()
=======
const skeletonPlugconfDepends = `function! s:depends()
  " Dependencies of this plugin.
  " The specified dependencies are loaded before this plugin is loaded.
  "
  " This function must contain 'return [<repos>, ...]' code.
  " (the argument of :return must be list literal, and the elements are string)
  " e.g. return ['github.com/tyru/open-browser.vim']

>>>>>>> d0f09cb8
  return []
endfunction`

// Generate generates plugconf content from Template.
func (pt *Template) Generate(path string) ([]byte, *multierror.Error) {
	result := &ParsedInfo{}
	if pt != nil {
		// Parse fetched plugconf
		tmpl, err := vimlparser.ParseFile(bytes.NewReader(pt.template), path, nil)
		if err != nil {
			return nil, multierror.Append(nil, err)
		}
		var parseErr *ParseError
		result, parseErr = ParsePlugconf(tmpl, pt.template, path)
		if parseErr.HasErrs() {
			return nil, parseErr.ErrorsAndWarns()
		}
	}
	content, err := result.GeneratePlugconf()
	if err != nil {
		return nil, multierror.Append(nil, err)
	}
	return content, nil
}<|MERGE_RESOLUTION|>--- conflicted
+++ resolved
@@ -872,7 +872,6 @@
   return 'start'
 endfunction`
 
-<<<<<<< HEAD
 const skeletonPlugconfDepends = `" Dependencies of this plugin.
 " The specified dependencies are loaded after this plugin is loaded.
 "
@@ -880,16 +879,6 @@
 " (the argument of :return must be list literal, and the elements are string)
 " e.g. return ['github.com/tyru/open-browser.vim']
 function! s:depends()
-=======
-const skeletonPlugconfDepends = `function! s:depends()
-  " Dependencies of this plugin.
-  " The specified dependencies are loaded before this plugin is loaded.
-  "
-  " This function must contain 'return [<repos>, ...]' code.
-  " (the argument of :return must be list literal, and the elements are string)
-  " e.g. return ['github.com/tyru/open-browser.vim']
-
->>>>>>> d0f09cb8
   return []
 endfunction`
 
