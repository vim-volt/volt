
NAME := volt
<<<<<<< HEAD
SRC := $(shell find . -type d -name 'vendor' -prune -o -type d -name 'it' -prune -o -type f -name '*.go' -print)
VERSION := $(shell sed -n -E 's/var version string = "([^"]+)"/\1/p' cmd/version.go)
=======
SRC := $(wildcard *.go */*.go)
VERSION := $(shell sed -n -E 's/var voltVersion string = "([^"]+)"/\1/p' cmd/version.go)
>>>>>>> f7187557
RELEASE_LDFLAGS := -extldflags '-static'
RELEASE_OS := linux windows darwin
RELEASE_ARCH := amd64 386

DIST_DIR := dist
BIN_DIR := bin

all: $(BIN_DIR)/$(NAME)

$(BIN_DIR)/$(NAME): $(SRC)
	go build -o $(BIN_DIR)/$(NAME)

precompile:
	go build -a -i -o $(BIN_DIR)/$(NAME)
	rm $(BIN_DIR)/$(NAME)

test:
	make
	go test -v -race -parallel 3 ./...

# Make static-linked binaries and tarballs
release: $(BIN_DIR)/$(NAME)
	rm -fr $(DIST_DIR)
	@for os in $(RELEASE_OS); do \
		for arch in $(RELEASE_ARCH); do \
			if [ $$os = windows ]; then \
				exe=$(DIST_DIR)/$(NAME)-$(VERSION)-$$os-$$arch.exe; \
				echo "Creating $$exe ... (os=$$os, arch=$$arch)"; \
				GOOS=$$os GOARCH=$$arch go build -tags netgo -installsuffix netgo -ldflags "$(RELEASE_LDFLAGS)" -o $$exe; \
			else \
				exe=$(DIST_DIR)/$(NAME)-$(VERSION)-$$os-$$arch; \
				echo "Creating $$exe ... (os=$$os, arch=$$arch)"; \
				GOOS=$$os GOARCH=$$arch go build -tags netgo -installsuffix netgo -ldflags "$(RELEASE_LDFLAGS)" -o $$exe; \
				strip $(DIST_DIR)/$(NAME)-$(VERSION)-$$os-$$arch 2>/dev/null; \
				true; \
			fi; \
		done; \
	done


.PHONY: all precompile test release<|MERGE_RESOLUTION|>--- conflicted
+++ resolved
@@ -1,12 +1,7 @@
 
 NAME := volt
-<<<<<<< HEAD
 SRC := $(shell find . -type d -name 'vendor' -prune -o -type d -name 'it' -prune -o -type f -name '*.go' -print)
-VERSION := $(shell sed -n -E 's/var version string = "([^"]+)"/\1/p' cmd/version.go)
-=======
-SRC := $(wildcard *.go */*.go)
 VERSION := $(shell sed -n -E 's/var voltVersion string = "([^"]+)"/\1/p' cmd/version.go)
->>>>>>> f7187557
 RELEASE_LDFLAGS := -extldflags '-static'
 RELEASE_OS := linux windows darwin
 RELEASE_ARCH := amd64 386
