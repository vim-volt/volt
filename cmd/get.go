package cmd

import (
	"errors"
	"flag"
	"fmt"
	"io/ioutil"
	"net/http"
	"os"
	"path/filepath"
	"strings"

	"github.com/vim-volt/volt/lockjson"
	"github.com/vim-volt/volt/logger"
	"github.com/vim-volt/volt/pathutil"
	"github.com/vim-volt/volt/transaction"

	"gopkg.in/src-d/go-git.v4"
	"gopkg.in/src-d/go-git.v4/plumbing/protocol/packp/sideband"
)

type getFlagsType struct {
	helped   bool
	lockJSON bool
	upgrade  bool
	verbose  bool
}

var getFlags getFlagsType

func init() {
	fs := flag.NewFlagSet(os.Args[0], flag.ContinueOnError)
	fs.SetOutput(os.Stdout)
	fs.Usage = func() {
		fmt.Println(`
Usage
  volt get [-help] [-l] [-u] [-v] [{repository} ...]

Quick example
  $ volt get tyru/caw.vim    # will install tyru/caw.vim plugin
  $ volt get -u tyru/caw.vim # will upgrade tyru/caw.vim plugin
  $ volt get -l -u           # will upgrade all installed plugins
  $ volt get -v tyru/caw.vim # will output verbose git-clone(1) output

Description
  Install vim plugin from {repository}, or upgrade vim plugin of {repository} list on current active profile. And fetch system plugconf files from:
    https://github.com/vim-volt/plugconf-templates
  and install it to:
    $VOLTPATH/plugconf/system/{repository}.vim

  {repository}'s format is one of the followings:

  1. {user}/{name}
       This is same as "github.com/{user}/{name}"
  2. {site}/{user}/{name}
  3. https://{site}/{user}/{name}
  4. http://{site}/{user}/{name}

  {repository} list is determined as followings:

  * If -l option is specified, all installed vim plugins (regardless current profile) are used
  * If {repository} arguments are specified, the specified vim plugins are used

  If -u is specified, upgrade given git repositories (static repositories are ignored).
  If -l option is specified, all installed vim plugins are used for targets to install or upgrade.
  If -l and -u options were specified together, upgrade all installed vim plugins (static repositories are ignored).

  If -v option was specified, show git-clone(1) output too.

Options`)
		fs.PrintDefaults()
		fmt.Println()
		getFlags.helped = true
	}
	fs.BoolVar(&getFlags.lockJSON, "l", false, "from lock.json")
	fs.BoolVar(&getFlags.upgrade, "u", false, "upgrade installed vim plugin")
	fs.BoolVar(&getFlags.verbose, "v", false, "show git-clone output")

	cmdFlagSet["get"] = fs
}

type getCmd struct{}

func Get(args []string) int {
	cmd := getCmd{}

	// Parse args
	args, flags, err := cmd.parseArgs(args)
	if err == ErrShowedHelp {
		return 0
	}
	if err != nil {
		logger.Error("Failed to parse args: " + err.Error())
		return 10
	}

	// Read lock.json
	lockJSON, err := lockjson.Read()
	if err != nil {
		logger.Error("Could not read lock.json: " + err.Error())
		return 11
	}

	reposPathList, err := cmd.getReposPathList(flags, args, lockJSON)
	if err != nil {
		logger.Error("Could not get repos list: " + err.Error())
		return 12
	}

	err = cmd.doGet(reposPathList, flags, lockJSON)
	if err != nil {
		logger.Error(err.Error())
		return 13
	}

	return 0
}

func (*getCmd) parseArgs(args []string) ([]string, *getFlagsType, error) {
	fs := cmdFlagSet["get"]
	fs.Parse(args)
	if getFlags.helped {
		return nil, nil, ErrShowedHelp
	}

	if !getFlags.lockJSON && len(fs.Args()) == 0 {
		fs.Usage()
		return nil, nil, errors.New("repository was not given")
	}

	return fs.Args(), &getFlags, nil
}

func (*getCmd) getReposPathList(flags *getFlagsType, args []string, lockJSON *lockjson.LockJSON) ([]string, error) {
	reposPathList := make([]string, 0, 32)
	if flags.lockJSON {
		for _, repos := range lockJSON.Repos {
			reposPathList = append(reposPathList, repos.Path)
		}
	} else {
		for _, arg := range args {
			reposPath, err := pathutil.NormalizeRepos(arg)
			if err != nil {
				return nil, err
			}
			reposPathList = append(reposPathList, reposPath)
		}
	}
	return reposPathList, nil
}

func (cmd *getCmd) doGet(reposPathList []string, flags *getFlagsType, lockJSON *lockjson.LockJSON) error {
	// Find matching profile
	profile, err := lockJSON.Profiles.FindByName(lockJSON.ActiveProfile)
	if err != nil {
		// this must not be occurred because lockjson.Read()
		// validates if the matching profile exists
		return err
	}

	// Begin transaction
	err = transaction.Create()
	if err != nil {
		return err
	}
	defer transaction.Remove()
	lockJSON.TrxID++

	// Invoke installing / upgrading tasks
	done := make(chan getParallelResult)
	getCount := 0
	for _, reposPath := range reposPathList {
		repos, err := lockJSON.Repos.FindByPath(reposPath)
		if err != nil {
			repos = nil
		}
		if repos == nil || repos.Type == lockjson.ReposGitType {
			go cmd.getParallel(reposPath, repos, flags, done)
			getCount++
		}
	}

	// Wait results
	var statusList []string
	var updatedLockJSON bool
	for i := 0; i < getCount; i++ {
		r := <-done
		statusList = append(statusList, r.status)
		// Update repos[]/trx_id, repos[]/version
		if strings.HasPrefix(r.status, statusPrefixInstalled) ||
			strings.HasPrefix(r.status, statusPrefixUpgraded) {
			cmd.updateReposVersion(lockJSON, r.reposPath, r.hash, profile)
			updatedLockJSON = true
		}
	}

	if updatedLockJSON {
		// Write to lock.json
		err = lockJSON.Write()
		if err != nil {
			return errors.New("could not write to lock.json: " + err.Error())
		}

		// Rebuild start dir
		err = (&rebuildCmd{}).doRebuild(false)
		if err != nil {
			return errors.New("could not rebuild " + pathutil.VimVoltDir() + ": " + err.Error())
		}
	}

	// Show results
	if len(statusList) > 0 {
		fmt.Print("\nDone!\n\n")
		for i := range statusList {
			fmt.Println(statusList[i])
		}
	}
	return nil
}

type getParallelResult struct {
	reposPath string
	status    string
	hash      string
}

<<<<<<< HEAD
=======
const (
	statusPrefixFailed    = "!"
	statusPrefixNoChange  = "#"
	statusPrefixInstalled = "+"
	statusPrefixUpgraded  = "*"
)

>>>>>>> c316ddbc
// This function is executed in goroutine of each plugin
func (cmd *getCmd) getParallel(reposPath string, repos *lockjson.Repos, flags *getFlagsType, done chan getParallelResult) {
	// Get HEAD hash string
	fromHash, err := getRemoteHEAD(reposPath)
	if err != nil {
		logger.Error("Failed to get HEAD commit hash: " + err.Error())
		done <- getParallelResult{
			reposPath: reposPath,
			status:    fmt.Sprintf("%s %s : install failed", statusPrefixFailed, reposPath),
		}
		return
	}

	var status string
	upgraded := false

	if flags.upgrade && pathutil.Exists(pathutil.FullReposPathOf(reposPath)) {
		// Upgrade plugin
		err := cmd.upgradePlugin(reposPath, flags)
		if err != git.NoErrAlreadyUpToDate && err != nil {
			logger.Warn("Failed to upgrade plugin: " + err.Error())

			done <- getParallelResult{
				reposPath: reposPath,
<<<<<<< HEAD
				status:    "! " + reposPath + " : upgrade failed : " + err.Error(),
=======
				status:    fmt.Sprintf("%s %s : upgrade failed : %s", statusPrefixFailed, reposPath, err.Error()),
>>>>>>> c316ddbc
			}
			return
		}
		if err == git.NoErrAlreadyUpToDate {
			status = fmt.Sprintf("%s %s : no change", statusPrefixNoChange, reposPath)
		} else {
			upgraded = true
		}
	} else {
		// Install plugin
		err := cmd.installPlugin(reposPath, flags)
		if err != nil {
			logger.Warn("Failed to install plugin: " + err.Error())
			done <- getParallelResult{
				reposPath: reposPath,
				status:    fmt.Sprintf("%s %s : install failed", statusPrefixFailed, reposPath),
			}
			return
		}
		status = fmt.Sprintf("%s %s : installed", statusPrefixInstalled, reposPath)

		// Install plugconf
		logger.Info("Installing plugconf " + reposPath + " ...")
		err = cmd.installPlugConf(reposPath)
		if err != nil {
			logger.Info("Installing plugconf " + reposPath + " ... not found")
		} else {
			logger.Info("Installing plugconf " + reposPath + " ... found")
		}
	}

	// Get HEAD hash string
<<<<<<< HEAD
	hash, err := getReposHEAD(reposPath)
=======
	toHash, err := getRemoteHEAD(reposPath)
>>>>>>> c316ddbc
	if err != nil {
		logger.Error("Failed to get HEAD commit hash: " + err.Error())
		done <- getParallelResult{
			reposPath: reposPath,
			status:    fmt.Sprintf("%s %s : install failed", statusPrefixFailed, reposPath),
		}
		return
	}

	// Show old and new revisions: "upgraded ({from}..{to})".
	// Normally, when upgraded is true, repos is also non-nil.
	if upgraded && repos != nil {
		status = fmt.Sprintf("%s %s : upgraded (%s..%s)", statusPrefixUpgraded, reposPath, fromHash, toHash)
	}

	done <- getParallelResult{
		reposPath: reposPath,
		status:    status,
		hash:      toHash,
	}
}

func (cmd *getCmd) upgradePlugin(reposPath string, flags *getFlagsType) error {
	fullpath := pathutil.FullReposPathOf(reposPath)

	logger.Info("Upgrading " + reposPath + " ...")

	var progress sideband.Progress = nil
	if flags.verbose {
		progress = os.Stdout
	}

	repos, err := git.PlainOpen(fullpath)
	if err != nil {
		return err
	}

	cfg, err := repos.Config()
	if err != nil {
		return err
	}

	if cfg.Core.IsBare {
		return repos.Fetch(&git.FetchOptions{
			RemoteName: "origin",
			Progress:   progress,
		})
	} else {
		wt, err := repos.Worktree()
		if err != nil {
			return err
		}
		return wt.Pull(&git.PullOptions{
			RemoteName: "origin",
			Progress:   progress,
		})
	}
}

func (cmd *getCmd) installPlugin(reposPath string, flags *getFlagsType) error {
	fullpath := pathutil.FullReposPathOf(reposPath)
	if pathutil.Exists(fullpath) {
		return errors.New("repository exists")
	}

	logger.Info("Installing " + reposPath + " ...")

	var progress sideband.Progress = nil
	if flags.verbose {
		progress = os.Stdout
	}

	// Create parent directories
	err := os.MkdirAll(filepath.Dir(fullpath), 0755)
	if err != nil {
		return err
	}

	// Clone repository to $VOLTPATH/repos/{site}/{user}/{name}
	isBare := false
	_, err = git.PlainClone(fullpath, isBare, &git.CloneOptions{
		URL:      pathutil.CloneURLOf(reposPath),
		Progress: progress,
	})
	return err
}

func (*getCmd) installPlugConf(reposPath string) error {
	filename := reposPath + ".vim"
	url := "https://raw.githubusercontent.com/vim-volt/plugconf-templates/master/templates/" + filename

	res, err := http.Get(url)
	if err != nil {
		return err
	}
	if res.StatusCode%100 != 2 { // Not 2xx status code
		return errors.New("Returned non-successful status: " + res.Status)
	}
	defer res.Body.Close()

	bytes, err := ioutil.ReadAll(res.Body)
	if err != nil {
		return err
	}

	fn := pathutil.SystemPlugConfOf(reposPath)
	os.MkdirAll(filepath.Dir(fn), 0755)

	err = ioutil.WriteFile(fn, bytes, 0644)
	if err != nil {
		return err
	}
	return nil
}

func (*getCmd) updateReposVersion(lockJSON *lockjson.LockJSON, reposPath string, version string, profile *lockjson.Profile) {
	repos, err := lockJSON.Repos.FindByPath(reposPath)
	if err != nil {
		repos = nil
	}

	if repos == nil {
		// vim plugin is not found in lock.json
		// -> previous operation is install

		// Add repos to 'repos_path'
		lockJSON.Repos = append(lockJSON.Repos, lockjson.Repos{
			Type:    lockjson.ReposGitType,
			TrxID:   lockJSON.TrxID,
			Path:    reposPath,
			Version: version,
		})
		if !profile.ReposPath.Contains(reposPath) {
			// Add repos to 'profiles[]/repos_path'
			profile.ReposPath = append(profile.ReposPath, reposPath)
		}
	} else {
		// vim plugin is found in lock.json
		// -> previous operation is upgrade
		repos.TrxID = lockJSON.TrxID
		repos.Version = version
	}
}<|MERGE_RESOLUTION|>--- conflicted
+++ resolved
@@ -224,8 +224,6 @@
 	hash      string
 }
 
-<<<<<<< HEAD
-=======
 const (
 	statusPrefixFailed    = "!"
 	statusPrefixNoChange  = "#"
@@ -233,11 +231,10 @@
 	statusPrefixUpgraded  = "*"
 )
 
->>>>>>> c316ddbc
 // This function is executed in goroutine of each plugin
 func (cmd *getCmd) getParallel(reposPath string, repos *lockjson.Repos, flags *getFlagsType, done chan getParallelResult) {
 	// Get HEAD hash string
-	fromHash, err := getRemoteHEAD(reposPath)
+	fromHash, err := getReposHEAD(reposPath)
 	if err != nil {
 		logger.Error("Failed to get HEAD commit hash: " + err.Error())
 		done <- getParallelResult{
@@ -258,11 +255,7 @@
 
 			done <- getParallelResult{
 				reposPath: reposPath,
-<<<<<<< HEAD
-				status:    "! " + reposPath + " : upgrade failed : " + err.Error(),
-=======
 				status:    fmt.Sprintf("%s %s : upgrade failed : %s", statusPrefixFailed, reposPath, err.Error()),
->>>>>>> c316ddbc
 			}
 			return
 		}
@@ -295,11 +288,7 @@
 	}
 
 	// Get HEAD hash string
-<<<<<<< HEAD
-	hash, err := getReposHEAD(reposPath)
-=======
-	toHash, err := getRemoteHEAD(reposPath)
->>>>>>> c316ddbc
+	toHash, err := getReposHEAD(reposPath)
 	if err != nil {
 		logger.Error("Failed to get HEAD commit hash: " + err.Error())
 		done <- getParallelResult{
