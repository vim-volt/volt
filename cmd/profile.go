package cmd

import (
	"errors"
	"flag"
	"fmt"
	"os"
	"strconv"

	"github.com/vim-volt/volt/lockjson"
	"github.com/vim-volt/volt/logger"
	"github.com/vim-volt/volt/pathutil"
	"github.com/vim-volt/volt/transaction"
)

type profileFlagsType struct {
	helped bool
}

var profileFlags profileFlagsType

type profileCmd struct{}

var profileSubCmd = make(map[string]func([]string) error)

func init() {
	cmd := profileCmd{}
	profileSubCmd["set"] = cmd.doSet
	profileSubCmd["show"] = cmd.doShow
	profileSubCmd["list"] = cmd.doList
	profileSubCmd["new"] = cmd.doNew
	profileSubCmd["destroy"] = cmd.doDestroy
	profileSubCmd["add"] = cmd.doAdd
	profileSubCmd["rm"] = cmd.doRm
	profileSubCmd["use"] = cmd.doUse

	fs := flag.NewFlagSet(os.Args[0], flag.ContinueOnError)
	fs.SetOutput(os.Stdout)
	fs.Usage = func() {
		fmt.Print(`
Usage
  profile set {name}
    Set profile name to {name}.

  profile show [-current | {name}]
    Show profile info of {name}.

  profile list
    List all profiles.

  profile new {name}
    Create new profile of {name}. This command does not switch to profile {name}.

  profile destroy {name}
    Delete profile of {name}.
    NOTE: Cannot delete current profile.

  profile add [-current | {name}] {repository} [{repository2} ...]
    Add one or more repositories to profile {name}.

  profile rm [-current | {name}] {repository} [{repository2} ...]
    Remove one or more repositories from profile {name}.

  profile use [-current | {name}] vimrc [true | false]
  profile use [-current | {name}] gvimrc [true | false]
    Set vimrc / gvimrc flag to true or false.

Quick example
  $ volt profile list   # default profile is "default"
  * default
  $ volt profile new foo   # will create profile "foo"
  $ volt profile list
  * default
    foo
  $ volt profile set foo   # will switch profile to "foo"
  $ volt profile list
    default
  * foo

  $ volt profile set default   # on profile "default"

  $ volt enable tyru/caw.vim    # enable loading tyru/caw.vim on current profile
  $ volt profile add foo tyru/caw.vim    # enable loading tyru/caw.vim on "foo" profile

  $ volt disable tyru/caw.vim   # disable loading tyru/caw.vim on current profile
  $ volt profile rm foo tyru/caw.vim    # disable loading tyru/caw.vim on "foo" profile

  $ volt profile destroy foo   # will delete profile "foo"

  $ volt profile use -current vimrc false   # Disable installing vimrc on current profile on "volt rebuild"
  $ volt profile use default gvimrc true   # Enable installing gvimrc on profile default on "volt rebuild"` + "\n\n")
		profileFlags.helped = true
	}

	cmdFlagSet["profile"] = fs
}

func Profile(args []string) int {
	cmd := profileCmd{}

	// Parse args
	args, err := cmd.parseArgs(args)
	if err == ErrShowedHelp {
		return 0
	}
	if err != nil {
		logger.Error(err.Error())
		return 10
	}

	if fn, exists := profileSubCmd[args[0]]; exists {
		err = fn(args[1:])
		if err != nil {
			logger.Error(err.Error())
			return 11
		}
	}

	return 0
}

func (cmd *profileCmd) parseArgs(args []string) ([]string, error) {
	fs := cmdFlagSet["profile"]
	fs.Parse(args)
	if profileFlags.helped {
		return nil, ErrShowedHelp
	}

	if len(fs.Args()) == 0 {
		return nil, errors.New("must specify subcommand: volt profile")
	}

	subCmd := fs.Args()[0]
	if _, exists := profileSubCmd[subCmd]; !exists {
		return nil, errors.New("unknown subcommand: " + subCmd)
	}
	return fs.Args(), nil
}

func (*profileCmd) getCurrentProfile() (string, error) {
	lockJSON, err := lockjson.Read()
	if err != nil {
		return "", errors.New("failed to read lock.json: " + err.Error())
	}
	return lockJSON.CurrentProfileName, nil
}

func (cmd *profileCmd) doSet(args []string) error {
	if len(args) == 0 {
		cmdFlagSet["profile"].Usage()
		logger.Error("'volt profile set' receives profile name.")
		return nil
	}
	profileName := args[0]

	// Read lock.json
	lockJSON, err := lockjson.Read()
	if err != nil {
		return errors.New("failed to read lock.json: " + err.Error())
	}

<<<<<<< HEAD
	// Exit if current active_profile is same as profileName
	if lockJSON.ActiveProfile == profileName {
		return fmt.Errorf("'%s' is current profile", profileName)
=======
	// Exit if current profile is same as profileName
	if lockJSON.CurrentProfileName == profileName {
		logger.Info("Current profile was not changed: " + profileName)
		return nil
>>>>>>> b5399bda
	}

	// Begin transaction
	err = transaction.Create()
	if err != nil {
		return err
	}
	defer transaction.Remove()

	// Return error if profiles[]/name does not match profileName
	_, err = lockJSON.Profiles.FindByName(profileName)
	if err != nil {
		return err
	}

	// Set profile name
	lockJSON.CurrentProfileName = profileName

	// Write to lock.json
	err = lockJSON.Write()
	if err != nil {
		return err
	}

	logger.Info("Changed current profile: " + profileName)

	// Rebuild ~/.vim/pack/volt dir
	err = (&rebuildCmd{}).doRebuild(false)
	if err != nil {
		return errors.New("could not rebuild " + pathutil.VimVoltDir() + ": " + err.Error())
	}

	return nil
}

func (cmd *profileCmd) doShow(args []string) error {
	if len(args) == 0 {
		cmdFlagSet["profile"].Usage()
		logger.Error("'volt profile show' receives profile name.")
		return nil
	}

	// Read lock.json
	lockJSON, err := lockjson.Read()
	if err != nil {
		return errors.New("failed to read lock.json: " + err.Error())
	}

	var profileName string
	if args[0] == "-current" {
		profileName = lockJSON.CurrentProfileName
	} else {
		profileName = args[0]
	}

	// Return error if profiles[]/name does not match profileName
	profile, err := lockJSON.Profiles.FindByName(profileName)
	if err != nil {
		return err
	}

	fmt.Println("name:", profile.Name)
	fmt.Println("use vimrc:", profile.UseVimrc)
	fmt.Println("use gvimrc:", profile.UseGvimrc)
	fmt.Println("repos path:")
	for _, reposPath := range profile.ReposPath {
		hash, err := getReposHEAD(reposPath)
		if err != nil {
			hash = "?"
		}
		fmt.Printf("  %s (%s)\n", reposPath, hash)
	}

	return nil
}

func (cmd *profileCmd) doList(args []string) error {
	// Read lock.json
	lockJSON, err := lockjson.Read()
	if err != nil {
		return errors.New("failed to read lock.json: " + err.Error())
	}

	// List profile names
	for _, profile := range lockJSON.Profiles {
		if profile.Name == lockJSON.CurrentProfileName {
			fmt.Println("* " + profile.Name)
		} else {
			fmt.Println("  " + profile.Name)
		}
	}

	return nil
}

func (cmd *profileCmd) doNew(args []string) error {
	if len(args) == 0 {
		cmdFlagSet["profile"].Usage()
		logger.Error("'volt profile new' receives profile name.")
		return nil
	}
	profileName := args[0]

	// Read lock.json
	lockJSON, err := lockjson.Read()
	if err != nil {
		return errors.New("failed to read lock.json: " + err.Error())
	}

	// Return error if profiles[]/name matches profileName
	_, err = lockJSON.Profiles.FindByName(profileName)
	if err == nil {
		return errors.New("profile '" + profileName + "' already exists")
	}

	// Begin transaction
	err = transaction.Create()
	if err != nil {
		return err
	}
	defer transaction.Remove()

	// Add profile
	lockJSON.Profiles = append(lockJSON.Profiles, lockjson.Profile{
		Name:      profileName,
		ReposPath: make([]string, 0),
		UseVimrc:  true,
		UseGvimrc: true,
	})

	// Write to lock.json
	err = lockJSON.Write()
	if err != nil {
		return err
	}

	logger.Info("Created new profile '" + profileName + "'")

	return nil
}

func (cmd *profileCmd) doDestroy(args []string) error {
	if len(args) == 0 {
		cmdFlagSet["profile"].Usage()
		logger.Error("'volt profile destroy' receives profile name.")
		return nil
	}
	profileName := args[0]

	// Read lock.json
	lockJSON, err := lockjson.Read()
	if err != nil {
		return errors.New("failed to read lock.json: " + err.Error())
	}

	// Return error if current profile matches profileName
	if lockJSON.CurrentProfileName == profileName {
		return errors.New("cannot destroy current profile: " + profileName)
	}

	// Return error if profiles[]/name does not match profileName
	index := lockJSON.Profiles.FindIndexByName(profileName)
	if index < 0 {
		return errors.New("profile '" + profileName + "' does not exist")
	}

	// Begin transaction
	err = transaction.Create()
	if err != nil {
		return err
	}
	defer transaction.Remove()

	// Delete the specified profile
	lockJSON.Profiles = append(lockJSON.Profiles[:index], lockJSON.Profiles[index+1:]...)

	// Write to lock.json
	err = lockJSON.Write()
	if err != nil {
		return err
	}

	logger.Info("Deleted profile '" + profileName + "'")

	return nil
}

func (cmd *profileCmd) doAdd(args []string) error {
	// Read lock.json
	lockJSON, err := lockjson.Read()
	if err != nil {
		return errors.New("failed to read lock.json: " + err.Error())
	}

	// Parse args
	profileName, reposPathList, err := cmd.parseAddArgs(lockJSON, "add", args)
	if err != nil {
		return errors.New("failed to parse args: " + err.Error())
	}

	if profileName == "-current" {
		profileName = lockJSON.CurrentProfileName
	}

	var enabled []string

	// Read modified profile and write to lock.json
	lockJSON, err = cmd.transactProfile(lockJSON, profileName, func(profile *lockjson.Profile) {
		// Add repositories to profile if the repository does not exist
		for _, reposPath := range reposPathList {
			if profile.ReposPath.Contains(reposPath) {
				logger.Warn("repository '" + reposPath + "' is already enabled")
			} else {
				profile.ReposPath = append(profile.ReposPath, reposPath)
				enabled = append(enabled, reposPath)
				logger.Info("Enabled '" + reposPath + "' on profile '" + profileName + "'")
			}
		}
	})
	if err != nil {
		return err
	}

	if len(enabled) > 0 {
		// Rebuild ~/.vim/pack/volt dir
		err = (&rebuildCmd{}).doRebuild(false)
		if err != nil {
			return errors.New("could not rebuild " + pathutil.VimVoltDir() + ": " + err.Error())
		}
	}

	return nil
}

func (cmd *profileCmd) doRm(args []string) error {
	// Read lock.json
	lockJSON, err := lockjson.Read()
	if err != nil {
		return errors.New("failed to read lock.json: " + err.Error())
	}

	// Parse args
	profileName, reposPathList, err := cmd.parseAddArgs(lockJSON, "rm", args)
	if err != nil {
		return errors.New("failed to parse args: " + err.Error())
	}

	if profileName == "-current" {
		profileName = lockJSON.CurrentProfileName
	}

	var disabled []string

	// Read modified profile and write to lock.json
	lockJSON, err = cmd.transactProfile(lockJSON, profileName, func(profile *lockjson.Profile) {
		// Remove repositories from profile if the repository does not exist
		for _, reposPath := range reposPathList {
			index := profile.ReposPath.IndexOf(reposPath)
			if index >= 0 {
				// Remove profile.ReposPath[index]
				profile.ReposPath = append(profile.ReposPath[:index], profile.ReposPath[index+1:]...)
				disabled = append(disabled, reposPath)
				logger.Info("Disabled '" + reposPath + "' from profile '" + profileName + "'")
			} else {
				logger.Warn("repository '" + reposPath + "' is already disabled")
			}
		}
	})
	if err != nil {
		return err
	}

	if len(disabled) > 0 {
		// Rebuild ~/.vim/pack/volt dir
		err = (&rebuildCmd{}).doRebuild(false)
		if err != nil {
			return errors.New("could not rebuild " + pathutil.VimVoltDir() + ": " + err.Error())
		}
	}

	return nil
}

func (cmd *profileCmd) parseAddArgs(lockJSON *lockjson.LockJSON, subCmd string, args []string) (string, []string, error) {
	if len(args) == 0 {
		cmdFlagSet["profile"].Usage()
		logger.Errorf("'volt profile %s' receives profile name and one or more repositories.", subCmd)
		return "", nil, nil
	}

	profileName := args[0]
	reposPathList := make([]string, 0, len(args)-1)
	for _, arg := range args[1:] {
		reposPath, err := pathutil.NormalizeRepos(arg)
		if err != nil {
			return "", nil, err
		}
		reposPathList = append(reposPathList, reposPath)
	}

	// Validate if all repositories exist in repos[]
	for i := range reposPathList {
		_, err := lockJSON.Repos.FindByPath(reposPathList[i])
		if err != nil {
			return "", nil, err
		}
	}

	return profileName, reposPathList, nil
}

// Run modifyProfile and write modified structure to lock.json
func (*profileCmd) transactProfile(lockJSON *lockjson.LockJSON, profileName string, modifyProfile func(*lockjson.Profile)) (*lockjson.LockJSON, error) {
	// Return error if profiles[]/name does not match profileName
	profile, err := lockJSON.Profiles.FindByName(profileName)
	if err != nil {
		return nil, err
	}

	// Begin transaction
	err = transaction.Create()
	if err != nil {
		return nil, err
	}
	defer transaction.Remove()

	modifyProfile(profile)

	// Write to lock.json
	err = lockJSON.Write()
	if err != nil {
		return nil, err
	}
	return lockJSON, nil
}

func (cmd *profileCmd) doUse(args []string) error {
	// Validate arguments
	if len(args) != 3 {
		cmdFlagSet["profile"].Usage()
		logger.Error("'volt profile use' receives profile name, rc name, value.")
		return nil
	}
	if args[1] != "vimrc" && args[1] != "gvimrc" {
		cmdFlagSet["profile"].Usage()
		logger.Error("volt profile use: Please specify \"vimrc\" or \"gvimrc\" to the 2nd argument")
		return nil
	}
	if args[2] != "true" && args[2] != "false" {
		cmdFlagSet["profile"].Usage()
		logger.Error("volt profile use: Please specify \"true\" or \"false\" to the 3rd argument")
		return nil
	}

	// Read lock.json
	lockJSON, err := lockjson.Read()
	if err != nil {
		return errors.New("failed to read lock.json: " + err.Error())
	}

	// Convert arguments
	var profileName string
	var rcName string
	var value bool
	if args[0] == "-current" {
		profileName = lockJSON.CurrentProfileName
	} else {
		profileName = args[0]
	}
	rcName = args[1]
	if args[2] == "true" {
		value = true
	} else {
		value = false
	}

	// Look up specified profile
	profile, err := lockJSON.Profiles.FindByName(profileName)
	if err != nil {
		return err
	}

	// Begin transaction
	err = transaction.Create()
	if err != nil {
		return err
	}
	defer transaction.Remove()

	// Set use_vimrc / use_gvimrc flag
	changed := false
	if rcName == "vimrc" {
		if profile.UseVimrc != value {
			logger.Infof("Set vimrc flag of profile '%s' to '%s'", profileName, strconv.FormatBool(value))
			profile.UseVimrc = value
			changed = true
		} else {
			logger.Warnf("vimrc flag of profile '%s' is already '%s'", profileName, strconv.FormatBool(value))
		}
	} else {
		if profile.UseGvimrc != value {
			logger.Infof("Set gvimrc flag of profile '%s' to '%s'", profileName, strconv.FormatBool(value))
			profile.UseGvimrc = value
			changed = true
		} else {
			logger.Warnf("gvimrc flag of profile '%s' is already '%s'", profileName, strconv.FormatBool(value))
		}
	}

	if changed {
		// Write to lock.json
		err = lockJSON.Write()
		if err != nil {
			return err
		}

		// Rebuild ~/.vim/pack/volt dir
		err = (&rebuildCmd{}).doRebuild(false)
		if err != nil {
			return errors.New("could not rebuild " + pathutil.VimVoltDir() + ": " + err.Error())
		}
	}

	return nil
}<|MERGE_RESOLUTION|>--- conflicted
+++ resolved
@@ -159,16 +159,9 @@
 		return errors.New("failed to read lock.json: " + err.Error())
 	}
 
-<<<<<<< HEAD
-	// Exit if current active_profile is same as profileName
-	if lockJSON.ActiveProfile == profileName {
-		return fmt.Errorf("'%s' is current profile", profileName)
-=======
 	// Exit if current profile is same as profileName
 	if lockJSON.CurrentProfileName == profileName {
-		logger.Info("Current profile was not changed: " + profileName)
-		return nil
->>>>>>> b5399bda
+		return fmt.Errorf("'%s' is current profile", profileName)
 	}
 
 	// Begin transaction
